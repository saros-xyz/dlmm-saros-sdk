--- conflicted
+++ resolved
@@ -1,11 +1,7 @@
 {
   "name": "@saros-finance/dlmm-sdk",
-<<<<<<< HEAD
-  "version": "1.5.0",
-=======
   "version": "2.0.0",
   "type": "module",
->>>>>>> b5f95d31
   "description": "Saros DLMM (Dynamic Liquidity Market Maker) - the engine that powers the Internet Capital Market on Solana.",
   "main": "dist/index.js",
   "module": "dist/index.js",
